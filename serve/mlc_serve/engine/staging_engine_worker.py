--- conflicted
+++ resolved
@@ -5,7 +5,6 @@
 import multiprocessing
 import multiprocessing.synchronize
 from dataclasses import dataclass
-<<<<<<< HEAD
 from threading import Thread, Lock
 from typing import Callable, Optional, Union, Tuple, Any, Dict, List
 
@@ -20,14 +19,7 @@
     SequenceId,
     GenerationSequence,
 )
-=======
-from threading import Condition, Lock, Thread
-from typing import Callable, Optional, Union, Tuple, Any, Dict, Deque, List
-import structlog
-import numpy as np
-
-from .base import FinishReason, RequestId, RequestState, ValidationError, SequenceId
->>>>>>> 9b053e87
+
 from .metrics import PrometheusMetrics
 from .metrics_labels import *
 from .model_module import (
@@ -80,11 +72,7 @@
 @dataclass
 class GenerationLoopWorkerOutput:
     sequences: List[SequenceGenerationOutput]
-<<<<<<< HEAD
     error: Optional[BaseException] = None
-=======
-    error: Optional[str] = None
->>>>>>> 9b053e87
 
 
 class GenerationLoopWorker(EngineBase):
@@ -101,15 +89,10 @@
     ):
         EngineBase.__init__(self, model_module)
 
-<<<<<<< HEAD
         self.cancelled_requests = list[RequestState]()
         self.stopped_sequences = list[SequenceId]()
         self.stopped_sequences_lock = Lock()
         self.sequence_map = dict[SequenceId, GenerationSequence]()
-=======
-        self.cancelled_requests: List[RequestState] = []
-        self.stopped_requests: List[RequestState] = []
->>>>>>> 9b053e87
 
         self.prom_metrics = PrometheusMetrics()
         self.inv_kv_cache_size = 1.0 / self.cache_manager.get_kv_cache_size()
@@ -298,16 +281,12 @@
                 finish_reason = FinishReason.Length
 
             outputs.append(
-<<<<<<< HEAD
                 SequenceGenerationOutput(
                     id=res.sequence_id,
                     new_tokens=new_tokens,
                     finish_reason=finish_reason,
                     logprob_info=res.logprob_info,
                 )
-=======
-                SequenceGenerationOutput(id=res.sequence_id, new_tokens=new_tokens, logprob_info=res.logprob_info)
->>>>>>> 9b053e87
             )
 
             if is_prompt_batch:
