"""
Required interfaces for the actual inference capability in InferenceEngine.
"""
from dataclasses import dataclass
<<<<<<< HEAD
from typing import Optional, Protocol, Union, Tuple, List

from .base import (
    ChatMessage,
    MLCServeEngineConfig,
    RawLogprobsInfo,
    RequestId,
    RequestState,
    SequenceId,
)
=======
from typing import Optional, Protocol, Union, List, Sequence

from .base import ChatMessage, RequestId, MLCServeEngineConfig, RequestState, SequenceId
>>>>>>> 66a2e534
from ..model.base import ModelArtifactConfig
from .sampling_params import SamplingParams


@dataclass
class PrefillRequest:
    request_id: RequestId
    token_ids: List[int]
    # Number of sequences to generate
    num_sequence: int
    sampling_params: SamplingParams

    # Extension for multi-modal model
    # class ImagePayload:
    #   pre_image_tokens: List[int]
    #   image: bytes
    #   post_image_tokens: List[int]


@dataclass
class DecodeRequest:
    sequence_id: SequenceId
    prompt_token_counts: int
    # All tokens for this request, including prompt
    token_ids: List[int]
    sampling_params: SamplingParams


@dataclass
class TextGenerationResult:
    """
    Represent the result of sequence generation.
    """

    sequence_id: SequenceId
    # for most cases, there should be only one token returned
    # making this a list of token ids to leave room for speculative decoding
    generated_tokens: List[int]
    error: Optional[str]
    logprob_info: Optional[RawLogprobsInfo] = None


class KVCache(Protocol):
    """
    Opaque object representing the KVCache.

    It should be passed to Executor.generate_text.
    """


class KVCacheManager(Protocol):
    def get_cache(self) -> KVCache:
        """
        Get an opaque object that represents the KVCache.

        The returned value should be passed to Executor.generate_text.
        """

    def allocate(self, request_id: RequestId, num_tokens: int, num_sequnces: int):
        """
        Allocate cache space for request, raise error if there is no space.
        """

    def extend(self, sequence_id: SequenceId, new_tokens: int):
        """
        Extend cache space for a sequence, raise error if there is no space.
        """

    def free(self, sequence_id: SequenceId):
        """
        Free cache space for a sequence in a request.
        """

    def free_request(self, state: RequestState):
        """
        Free cache space for all sequences in a request.
        """

    def get_kv_cache_size(self) -> int:
        """
        Return the size of the cache, in number of tokens.
        """

    def get_free_space(self) -> int:
        """
        Get available space of the cache.
        Return number of tokens that can be allocated for a new request.

        For paged KV cache, this ignores the remaining tokens in pages allocated
        for existing sequences, since they cannot be used for the new request.
        """

    def get_max_new_tokens(self) -> int:
        """
        Get the maximum number of new tokens that can be extended for
        all sequences in the cache.

        For example, if the cache size is 16 tokens, with page size 1, and
        there are 3 sequences in the cache, each of them have 3 tokens cached,
        this method should return 2.

        It should return the result of `get_kv_cache_size` if there is
        no requests in the cache.
        """


class TextGenerator(Protocol):
    """
    TextGenerator provides an abstract interface to perform the actual model inference
    """

    def generate(
        self,
        requests: Sequence[Union[PrefillRequest, DecodeRequest]],
        kv_cache,
    ) -> List[TextGenerationResult]:
        """
        A unified entrypoint for text generation.

        `requests` could contain both new requests to prefill and existing request to decode.
        It's up to the ModelExecutor to decide how the actual inference is performed.
        It could do one prefill pass and one decode pass, or just do a single pass.
        """


class Tokenizer(Protocol):
    eos_token_id: int
    skip_special_tokens: bool
    all_special_ids: List[int]
    is_fast: bool

    def encode(self, text: str) -> List[int]:
        ...

    def decode(self, tokens: List[int]) -> str:
        ...

    def convert_ids_to_tokens(self, token_ids: List[int]) -> List[str]:
        ...

    def convert_tokens_to_string(self, tokens: List[str]) -> str:
        ...


class ConversationTemplate(Protocol):
    def apply(self, messages: List[ChatMessage]) -> str:
        pass


class TextTokenGeneratorModule(Protocol):
    """
    A module that provides components for the token generation process.
    """

    @property
    def text_generator(self) -> TextGenerator:
        ...

    @property
    def cache_manager(self) -> KVCacheManager:
        ...


class TokenizerModule(Protocol):
    """
    A module that provides components for the tokenization process.
    """

    @property
    def tokenizer(self) -> Tokenizer:
        ...

    @property
    def conversation_template(self) -> ConversationTemplate:
        ...


class ModelModule(TextTokenGeneratorModule, TokenizerModule):
    model_artifact_config: ModelArtifactConfig
    engine_config: MLCServeEngineConfig<|MERGE_RESOLUTION|>--- conflicted
+++ resolved
@@ -2,8 +2,7 @@
 Required interfaces for the actual inference capability in InferenceEngine.
 """
 from dataclasses import dataclass
-<<<<<<< HEAD
-from typing import Optional, Protocol, Union, Tuple, List
+from typing import Optional, Protocol, Union, List, Sequence
 
 from .base import (
     ChatMessage,
@@ -13,11 +12,6 @@
     RequestState,
     SequenceId,
 )
-=======
-from typing import Optional, Protocol, Union, List, Sequence
-
-from .base import ChatMessage, RequestId, MLCServeEngineConfig, RequestState, SequenceId
->>>>>>> 66a2e534
 from ..model.base import ModelArtifactConfig
 from .sampling_params import SamplingParams
 
