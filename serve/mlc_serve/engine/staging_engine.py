--- conflicted
+++ resolved
@@ -6,11 +6,7 @@
 import queue
 from threading import Lock
 from collections import defaultdict
-<<<<<<< HEAD
 from typing import Callable, Tuple, List, Dict
-=======
-from typing import Callable, Tuple, List
->>>>>>> 9b053e87
 
 import structlog
 
@@ -278,37 +274,6 @@
                         num_generated_tokens=len(gen_seq.generated_token_ids),
                         logprob_info=logprob_detokenize(self.tokenizer, seq_output.logprob_info),
                     )
-<<<<<<< HEAD
-=======
-                    del self.requests[request_id]
-                    continue
-
-                gen_seq = state.generation_sequences[seq_output.id.sequence_index]
-                new_token_ids = seq_output.new_tokens
-
-                delta = update_sequence(
-                    gen_seq,
-                    new_token_ids,
-                    state.prompt_token_ids,
-                    self.tokenizer,
-                    state.stopping_criteria,
-                )
-
-                # signal workers to stop generation
-                if state.is_finished:
-                    self.stop_request(state.request_id)
-
-                output = SequenceOutput(
-                    seq_output.id.sequence_index,
-                    delta,
-                    finish_reason=seq_output.finish_reason,
-                    num_generated_tokens=len(gen_seq.generated_token_ids),
-                    logprob_info=logprob_detokenize(self.tokenizer, seq_output.logprob_info),
-                )
-
-                seq_outputs[request_id].append(output)
-                prompt_len[request_id] = state.prompt_len
->>>>>>> 9b053e87
 
                     seq_outputs[request_id].append(output)
                     prompt_len[request_id] = state.prompt_len
