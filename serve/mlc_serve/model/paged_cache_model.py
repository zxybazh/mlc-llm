--- conflicted
+++ resolved
@@ -1,12 +1,6 @@
-<<<<<<< HEAD
 from pathlib import Path
 import structlog
 from typing import List, Union
-=======
-from typing import Union
-from pathlib import Path
-import structlog
->>>>>>> 66a2e534
 
 from .base import get_model_artifact_config
 from .paged_cache_manager import CacheManager
@@ -58,10 +52,7 @@
     ):
         model_artifact_config = get_model_artifact_config(model_artifact_path)
 
-<<<<<<< HEAD
-=======
         # TODO(masahi): Make the model type configurable.
->>>>>>> 66a2e534
         model, cache_manager = init_tvm_model(model_artifact_config, engine_config)
 
         self.engine_config = engine_config
